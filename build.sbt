--- conflicted
+++ resolved
@@ -50,18 +50,12 @@
     "-encoding" :: "utf-8" ::
     "-feature" ::
     "-unchecked" ::
-<<<<<<< HEAD
-    //"-Xfatal-warnings" ::
-    "-Xfuture" ::
-=======
-    "-Xfatal-warnings" ::
->>>>>>> 6699dd01
     Nil,
 
   scalacOptions ++= {
     CrossVersion.partialVersion(scalaVersion.value) match {
       case Some((2, v)) if v <= 12 =>
-        Seq("-Xfuture")
+        Seq("-Xfatal-warnings", "-Xfuture")
       case _ =>
         Nil
     }
