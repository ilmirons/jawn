package jawn

/**
 * Facade is a type class that describes how Jawn should construct
 * JSON AST elements of type J.
 *
 * Facade[J] also uses FContext[J] instances, so implementors will
 * usually want to define both.
 */
trait Facade[J] {
  def singleContext(): FContext[J]
  def arrayContext(): FContext[J]
  def objectContext(): FContext[J]

  def jnull(): J
  def jfalse(): J
  def jtrue(): J
<<<<<<< HEAD
  def jnum(s: String, decIndex: Int, expIndex: Int): J
  def jstring(s: String): J
=======
  def jnum(s: CharSequence): J
  def jint(s: CharSequence): J
  def jstring(s: CharSequence): J
>>>>>>> 07acde09
}

/**
 * FContext is used to construct nested JSON values.
 *
 * The most common cases are to build objects and arrays. However,
 * this type is also used to build a single top-level JSON element, in
 * cases where the entire JSON document consists of "333.33".
 */
trait FContext[J] {
  def add(s: CharSequence): Unit
  def add(v: J): Unit
  def finish: J
  def isObj: Boolean
}<|MERGE_RESOLUTION|>--- conflicted
+++ resolved
@@ -15,14 +15,8 @@
   def jnull(): J
   def jfalse(): J
   def jtrue(): J
-<<<<<<< HEAD
-  def jnum(s: String, decIndex: Int, expIndex: Int): J
-  def jstring(s: String): J
-=======
-  def jnum(s: CharSequence): J
-  def jint(s: CharSequence): J
+  def jnum(s: CharSequence, decIndex: Int, expIndex: Int): J
   def jstring(s: CharSequence): J
->>>>>>> 07acde09
 }
 
 /**
