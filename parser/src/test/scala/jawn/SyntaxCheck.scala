package org.typelevel.jawn
package parser

import org.scalatest._
import prop._
import org.scalacheck.Arbitrary._
import org.scalacheck._
import Gen._
import Arbitrary.arbitrary

import scala.util.{Try, Success, Failure}

import java.nio.ByteBuffer

class SyntaxCheck extends PropSpec with Matchers with PropertyChecks {

  sealed trait J {
    def build: String = this match {
      case JAtom(s) => s
      case JArray(js) => js.map(_.build).mkString("[", ",", "]")
      case JObject(js) => js.map { case (k, v) =>
        val kk = "\"" + k + "\""
        val vv = v.build
        s"$kk: $vv"
      }.mkString("{", ",", "}")
    }
  }

  case class JAtom(s: String) extends J
  case class JArray(js: List[J]) extends J
  case class JObject(js: Map[String, J]) extends J

  val jatom: Gen[JAtom] =
    Gen.oneOf(
      "null", "true", "false", "1234", "-99", "16.0", "2e9",
      "-4.44E-10", "11e+14", "\"foo\"", "\"\"", "\"bar\"",
      "\"qux\"", "\"duh\"", "\"abc\"", "\"xyz\"", "\"zzzzzz\"",
      "\"\\u1234\"").map(JAtom(_))

  def jarray(lvl: Int): Gen[JArray] =
    Gen.containerOf[List, J](jvalue(lvl + 1)).map(JArray(_))

  val keys = Gen.oneOf("foo", "bar", "qux", "abc", "def", "xyz")
  def jitem(lvl: Int): Gen[(String, J)] =
    for { s <- keys; j <- jvalue(lvl) } yield (s, j)

  def jobject(lvl: Int): Gen[JObject] =
    Gen.containerOf[List, (String, J)](jitem(lvl + 1)).map(ts => JObject(ts.toMap))

  def jvalue(lvl: Int): Gen[J] =
    if (lvl < 3) {
      Gen.frequency((16, 'ato), (1, 'arr), (2, 'obj)).flatMap {
        case 'ato => jatom
        case 'arr => jarray(lvl)
        case 'obj => jobject(lvl)
      }
    } else {
      jatom
    }

  implicit lazy val arbJValue: Arbitrary[J] =
    Arbitrary(jvalue(0))

  def isValidSyntax(s: String): Boolean = {
    val cs = java.nio.CharBuffer.wrap(s.toCharArray)
    val r0 = Parser.parseFromCharSequence(cs)(NullFacade).isSuccess
    val r1 = Parser.parseFromString(s)(NullFacade).isSuccess
    val bb = ByteBuffer.wrap(s.getBytes("UTF-8"))
    val r2 = Parser.parseFromByteBuffer(bb)(NullFacade).isSuccess
    if (r0 == r1) r1 else sys.error(s"CharSequence/String parsing disagree($r0, $r1): $s")
    if (r1 == r2) r1 else sys.error(s"String/ByteBuffer parsing disagree($r1, $r2): $s")

    TestUtil.withTemp(s) { t =>
      Parser.parseFromFile(t)(NullFacade).isSuccess
    }

    val async = AsyncParser[Unit](AsyncParser.SingleValue)
    val r3 = async.finalAbsorb(s)(NullFacade) match {
      case Right(xs) => xs.size == 1
      case Left(_) => false
    }

    if (r1 == r3) r1 else sys.error(s"Sync/Async parsing disagree($r1, $r3): $s")
  }

  property("syntax-checking") {
    forAll { (j: J) => isValidSyntax(j.build) shouldBe true }
  }

  def qs(s: String): String = "\"" + s + "\""

  property("unicode is ok") {
    isValidSyntax(qs("ö")) shouldBe true
    isValidSyntax(qs("ö\\\\")) shouldBe true
    isValidSyntax(qs("\\\\ö")) shouldBe true
  }

  property("invalid unicode is invalid") {
    isValidSyntax("\"\\uqqqq\"") shouldBe false
  }

  property("empty is invalid") { isValidSyntax("") shouldBe false }
  property("} is invalid") { isValidSyntax("}") shouldBe false }

  property("literal TAB is invalid") { isValidSyntax(qs("\t")) shouldBe false }
  property("literal NL is invalid") { isValidSyntax(qs("\n")) shouldBe false }
  property("literal CR is invalid") { isValidSyntax(qs("\r")) shouldBe false }
  property("literal NUL is invalid") { isValidSyntax(qs("\u0000")) shouldBe false }
  property("literal BS TAB is invalid") { isValidSyntax(qs("\\\t")) shouldBe false }
  property("literal BS NL is invalid") { isValidSyntax(qs("\\\n")) shouldBe false }
  property("literal BS CR is invalid") { isValidSyntax(qs("\\\r")) shouldBe false }
  property("literal BS NUL is invalid") { isValidSyntax(qs("\\\u0000")) shouldBe false }
  property("literal BS ZERO is invalid") { isValidSyntax(qs("\\0")) shouldBe false }
  property("literal BS X is invalid") { isValidSyntax(qs("\\x")) shouldBe false }

  property("0 is ok") { isValidSyntax("0") shouldBe true }
  property("0e is invalid") { isValidSyntax("0e") shouldBe false }
  property("123e is invalid") { isValidSyntax("123e") shouldBe false }
  property(".999 is invalid") { isValidSyntax(".999") shouldBe false }
  property("0.999 is ok") { isValidSyntax("0.999") shouldBe true }
  property("-.999 is invalid") { isValidSyntax("-.999") shouldBe false }
  property("-0.999 is ok") { isValidSyntax("-0.999") shouldBe true }
  property("+0.999 is invalid") { isValidSyntax("+0.999") shouldBe false }
  property("--0.999 is invalid") { isValidSyntax("--0.999") shouldBe false }
  property("01 is invalid") { isValidSyntax("01") shouldBe false }
  property("1e is invalid") { isValidSyntax("1e") shouldBe false }
  property("1e- is invalid") { isValidSyntax("1e+") shouldBe false }
  property("1e+ is invalid") { isValidSyntax("1e-") shouldBe false }
  property("1. is invalid") { isValidSyntax("1.") shouldBe false }
  property("1.e is invalid") { isValidSyntax("1.e") shouldBe false }
  property("1.e9 is invalid") { isValidSyntax("1.e9") shouldBe false }
  property("1.e- is invalid") { isValidSyntax("1.e+") shouldBe false }
  property("1.e+ is invalid") { isValidSyntax("1.e-") shouldBe false }
  property("1.1e is invalid") { isValidSyntax("1.1e") shouldBe false }
  property("1.1e- is invalid") { isValidSyntax("1.1e-") shouldBe false }
  property("1.1e+ is invalid") { isValidSyntax("1.1e+") shouldBe false }
  property("1.1e1 is ok") { isValidSyntax("1.1e1") shouldBe true }
  property("1.1e-1 is ok") { isValidSyntax("1.1e-1") shouldBe true }
  property("1.1e+1 is ok") { isValidSyntax("1.1e+1") shouldBe true }
  property("1+ is invalid") { isValidSyntax("1+") shouldBe false }
  property("1- is invalid") { isValidSyntax("1-") shouldBe false }

  def isStackSafe(s: String): Try[Boolean] =
    try {
      Success(isValidSyntax(s))
    } catch {
      case (e: StackOverflowError) => Failure(e)
      case (e: Exception) => Failure(e)
    }

  val S = "     " * 2000

  property("stack-safety 1") {
    isStackSafe(s"${S}[${S}null${S}]${S}") shouldBe Success(true)
  }

  property("stack-safety 2") {
    isStackSafe(s"${S}[${S}nul${S}]${S}") shouldBe Success(false)
  }

  property("stack-safety 3") {
    isStackSafe(S) shouldBe Success(false)
  }

  property("stack-safety 4") {
    isStackSafe(s"${S}false${S}") shouldBe Success(true)
  }

  property("stack-safety 5") {
    isStackSafe(s"${S}fals\\u0065${S}") shouldBe Success(false)
  }

  property("stack-safety 6") {
    isStackSafe(s"${S}fals${S}") shouldBe Success(false)
  }

  property("stack-safety 7") {
    isStackSafe(s"false${S}false") shouldBe Success(false)
  }

  property("stack-safety 8") {
    isStackSafe(s"false${S},${S}false") shouldBe Success(false)
  }

  def testErrorLoc(json: String, line: Int, col: Int): Unit = {
    import java.io.ByteArrayInputStream
    import java.nio.channels.{Channels, ReadableByteChannel}
    isValidSyntax(json) shouldBe false

    def ch(s: String): ReadableByteChannel =
      Channels.newChannel(new ByteArrayInputStream(s.getBytes("UTF-8")))

    def bb(s: String): ByteBuffer =
      ByteBuffer.wrap(s.getBytes("UTF-8"))

    def assertLoc(p: ParseException): Unit = {
      p.line shouldBe line
      p.col shouldBe col
    }

    def extract1(t: Try[Unit]): Unit =
      t match {
        case Failure(p @ ParseException(_, _, _, _)) => assertLoc(p)
        case otherwise => fail(s"expected Failure(ParseException), got $otherwise")
      }

    def extract2(e: Either[ParseException, collection.Seq[Unit]]): Unit =
      e match {
        case Left(p) => assertLoc(p)
        case right => fail(s"expected Left(ParseException), got $right")
      }

    extract1(Parser.parseFromString(json)(NullFacade))
    extract1(Parser.parseFromCharSequence(json)(NullFacade))
    extract1(Parser.parseFromChannel(ch(json))(NullFacade))
    extract1(Parser.parseFromByteBuffer(bb(json))(NullFacade))
    extract2(Parser.async(AsyncParser.UnwrapArray)(NullFacade).finalAbsorb(json)(NullFacade))
  }

  property("error location 1") { testErrorLoc("[1, 2,\nx3]", 2, 1) }
  property("error location 2") { testErrorLoc("[1, 2,    \n   x3]", 2, 4) }
  property("error location 3") { testErrorLoc("[1, 2,\n\n\n\n\nx3]", 6, 1) }
  property("error location 4") { testErrorLoc("[1, 2,\n\n3,\n4,\n\n x3]", 6, 2) }

<<<<<<< HEAD
  property("no extra \" in error message") {
    val result = Parser.parseFromString("\"\u0000\"")(NullFacade)
    val expected = "control char (0) in string got '\u0000...' (line 1, column 2)"
    result.failed.get.getMessage shouldBe expected
=======
  property("absorb should fail fast on bad inputs") {
    def absorbFails(in: String): Boolean = {
      val async = AsyncParser[Unit](AsyncParser.UnwrapArray)
      async.absorb("}")(NullFacade).isLeft
    }

    val badInputs = Seq("}", "fälse", "n0ll", "try", "0x", "0.x", "0ex", "[1; 2]", "{\"a\"; 1}", "{1: 2}")
    badInputs.foreach { input =>
      absorbFails(input) shouldBe true
    }
>>>>>>> 6388d6fb
  }
}<|MERGE_RESOLUTION|>--- conflicted
+++ resolved
@@ -222,12 +222,12 @@
   property("error location 3") { testErrorLoc("[1, 2,\n\n\n\n\nx3]", 6, 1) }
   property("error location 4") { testErrorLoc("[1, 2,\n\n3,\n4,\n\n x3]", 6, 2) }
 
-<<<<<<< HEAD
   property("no extra \" in error message") {
     val result = Parser.parseFromString("\"\u0000\"")(NullFacade)
     val expected = "control char (0) in string got '\u0000...' (line 1, column 2)"
     result.failed.get.getMessage shouldBe expected
-=======
+  }
+
   property("absorb should fail fast on bad inputs") {
     def absorbFails(in: String): Boolean = {
       val async = AsyncParser[Unit](AsyncParser.UnwrapArray)
@@ -238,6 +238,5 @@
     badInputs.foreach { input =>
       absorbFails(input) shouldBe true
     }
->>>>>>> 6388d6fb
   }
 }