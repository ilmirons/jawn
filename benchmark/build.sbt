name := "jawn-benchmarks"

run / javaOptions += "-Xmx6G"

libraryDependencies ++= {
  if (scalaBinaryVersion.value.startsWith("2.12"))
    Seq(
      "io.argonaut" %% "argonaut" % "6.3.9",
      "org.json4s" %% "json4s-native" % "4.0.7",
      "org.json4s" %% "json4s-jackson" % "4.0.7",
      "com.typesafe.play" %% "play-json" % "2.10.4",
      "com.rojoma" %% "rojoma-json" % "2.4.3",
      "com.rojoma" %% "rojoma-json-v3" % "3.15.0",
      "io.spray" %% "spray-json" % "1.3.6",
<<<<<<< HEAD
      "org.parboiled" %% "parboiled" % "2.5.0",
      "com.fasterxml.jackson.core" % "jackson-annotations" % "2.15.3",
      "com.fasterxml.jackson.core" % "jackson-core" % "2.15.3",
      "com.fasterxml.jackson.core" % "jackson-databind" % "2.15.3",
=======
      "org.parboiled" %% "parboiled" % "2.5.1",
      "com.fasterxml.jackson.core" % "jackson-annotations" % "2.16.1",
      "com.fasterxml.jackson.core" % "jackson-core" % "2.16.1",
      "com.fasterxml.jackson.core" % "jackson-databind" % "2.15.2",
>>>>>>> 13d3781d
      "com.google.code.gson" % "gson" % "2.10.1"
    )
  else Nil
}

// enable forking in run
run / fork := true<|MERGE_RESOLUTION|>--- conflicted
+++ resolved
@@ -12,17 +12,10 @@
       "com.rojoma" %% "rojoma-json" % "2.4.3",
       "com.rojoma" %% "rojoma-json-v3" % "3.15.0",
       "io.spray" %% "spray-json" % "1.3.6",
-<<<<<<< HEAD
-      "org.parboiled" %% "parboiled" % "2.5.0",
-      "com.fasterxml.jackson.core" % "jackson-annotations" % "2.15.3",
-      "com.fasterxml.jackson.core" % "jackson-core" % "2.15.3",
-      "com.fasterxml.jackson.core" % "jackson-databind" % "2.15.3",
-=======
       "org.parboiled" %% "parboiled" % "2.5.1",
       "com.fasterxml.jackson.core" % "jackson-annotations" % "2.16.1",
       "com.fasterxml.jackson.core" % "jackson-core" % "2.16.1",
-      "com.fasterxml.jackson.core" % "jackson-databind" % "2.15.2",
->>>>>>> 13d3781d
+      "com.fasterxml.jackson.core" % "jackson-databind" % "2.16.1",
       "com.google.code.gson" % "gson" % "2.10.1"
     )
   else Nil
