name := "jawn-benchmarks"

run / javaOptions += "-Xmx6G"

libraryDependencies ++= {
  if (scalaBinaryVersion.value.startsWith("2.12"))
    Seq(
      "io.argonaut" %% "argonaut" % "6.2.5",
      "org.json4s" %% "json4s-native" % "3.5.4",
      "org.json4s" %% "json4s-jackson" % "3.5.4",
      "com.typesafe.play" %% "play-json" % "2.6.14",
      "com.rojoma" %% "rojoma-json" % "2.4.3",
<<<<<<< HEAD
      "com.rojoma" %% "rojoma-json-v3" % "3.8.0",
      "io.spray" %% "spray-json" % "1.3.6",
=======
      "com.rojoma" %% "rojoma-json-v3" % "3.14.0",
      "io.spray" %% "spray-json" % "1.3.4",
>>>>>>> ca3d99f9
      "org.parboiled" %% "parboiled" % "2.1.4",
      "com.fasterxml.jackson.core" % "jackson-annotations" % "2.9.10",
      "com.fasterxml.jackson.core" % "jackson-core" % "2.9.10",
      "com.fasterxml.jackson.core" % "jackson-databind" % "2.9.6",
      "com.google.code.gson" % "gson" % "2.8.9"
    )
  else Nil
}

// enable forking in run
run / fork := true<|MERGE_RESOLUTION|>--- conflicted
+++ resolved
@@ -10,13 +10,8 @@
       "org.json4s" %% "json4s-jackson" % "3.5.4",
       "com.typesafe.play" %% "play-json" % "2.6.14",
       "com.rojoma" %% "rojoma-json" % "2.4.3",
-<<<<<<< HEAD
-      "com.rojoma" %% "rojoma-json-v3" % "3.8.0",
-      "io.spray" %% "spray-json" % "1.3.6",
-=======
       "com.rojoma" %% "rojoma-json-v3" % "3.14.0",
       "io.spray" %% "spray-json" % "1.3.4",
->>>>>>> ca3d99f9
       "org.parboiled" %% "parboiled" % "2.1.4",
       "com.fasterxml.jackson.core" % "jackson-annotations" % "2.9.10",
       "com.fasterxml.jackson.core" % "jackson-core" % "2.9.10",
