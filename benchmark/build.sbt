--- conflicted
+++ resolved
@@ -6,15 +6,9 @@
   if (scalaBinaryVersion.value.startsWith("2.12"))
     Seq(
       "io.argonaut" %% "argonaut" % "6.2.5",
-<<<<<<< HEAD
-      "org.json4s" %% "json4s-native" % "3.5.4",
-      "org.json4s" %% "json4s-jackson" % "3.5.4",
-      "com.typesafe.play" %% "play-json" % "2.9.2",
-=======
       "org.json4s" %% "json4s-native" % "3.5.5",
       "org.json4s" %% "json4s-jackson" % "3.5.5",
       "com.typesafe.play" %% "play-json" % "2.6.14",
->>>>>>> c24ac706
       "com.rojoma" %% "rojoma-json" % "2.4.3",
       "com.rojoma" %% "rojoma-json-v3" % "3.14.0",
       "io.spray" %% "spray-json" % "1.3.6",
